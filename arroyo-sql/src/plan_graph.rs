use std::{
    collections::{HashMap, HashSet},
    time::Duration,
};

use arrow_schema::DataType;
use arroyo_datastream::{
    EdgeType, ExpressionReturnType, NonWindowAggregator, Operator, Program, SerializationMode,
    SlidingAggregatingTopN, SlidingWindowAggregator, StreamEdge, StreamNode, TumblingTopN,
    TumblingWindowAggregator, WatermarkType, WindowAgg, WindowType,
};

use petgraph::graph::{DiGraph, NodeIndex};
use quote::quote;
use syn::{parse_quote, parse_str};

use crate::{
    expressions::SortExpression,
    external::{SinkUpdateType, SqlSink, SqlSource},
    operators::{AggregateProjection, GroupByKind, Projection, TwoPhaseAggregateProjection},
    optimizations::optimize,
    pipeline::{
        JoinType, MethodCompiler, RecordTransform, SourceOperator, SqlOperator, WindowFunction,
    },
    types::{StructDef, StructField, StructPair, TypeDef},
    ArroyoSchemaProvider, SqlConfig,
};
use anyhow::Result;

#[derive(Debug, Clone)]
pub enum PlanOperator {
    Source(String, SqlSource),
    Watermark(WatermarkType),
    RecordTransform(RecordTransform),
    FusedRecordTransform(FusedRecordTransform),
    Unkey,
    WindowAggregate {
        window: WindowType,
        projection: AggregateProjection,
    },
    NonWindowAggregate {
        input_is_update: bool,
        expiration: Duration,
        projection: TwoPhaseAggregateProjection,
    },
    WindowMerge {
        key_struct: StructDef,
        value_struct: StructDef,
        group_by_kind: GroupByKind,
    },
    TumblingWindowTwoPhaseAggregator {
        tumble_width: Duration,
        projection: TwoPhaseAggregateProjection,
    },
    SlidingWindowTwoPhaseAggregator {
        width: Duration,
        slide: Duration,
        projection: TwoPhaseAggregateProjection,
    },
    InstantJoin,
    JoinWithExpiration {
        left_expiration: Duration,
        right_expiration: Duration,
        join_type: JoinType,
    },
    JoinListMerge(JoinType, StructPair),
    JoinPairMerge(JoinType, StructPair),
    Flatten,
    // TODO: figure out naming of various things called 'window'
    WindowFunction(WindowFunctionOperator),
    TumblingLocalAggregator {
        width: Duration,
        projection: TwoPhaseAggregateProjection,
    },
    SlidingAggregatingTopN {
        width: Duration,
        slide: Duration,
        aggregating_projection: TwoPhaseAggregateProjection,
        group_by_projection: Projection,
        group_by_kind: GroupByKind,
        order_by: Vec<SortExpression>,
        partition_projection: Projection,
        converting_projection: Projection,
        max_elements: usize,
    },
    TumblingTopN {
        width: Duration,
        max_elements: usize,
        window_function: WindowFunctionOperator,
    },
    // for external nodes, mainly sinks.
    StreamOperator(String, Operator),
    ToDebezium,
    FromDebezium,
    Sink(String, SqlSink),
}

#[derive(Debug, Clone)]
pub struct WindowFunctionOperator {
    pub window_function: WindowFunction,
    pub order_by: Vec<SortExpression>,
    pub window_type: WindowType,
    pub result_struct: StructDef,
    pub field_name: String,
}

#[derive(Debug, Clone)]
pub struct FusedRecordTransform {
    pub expressions: Vec<RecordTransform>,
    pub output_types: Vec<PlanType>,
    pub expression_return_type: ExpressionReturnType,
}

impl FusedRecordTransform {
    fn to_operator(&self) -> Operator {
        match self.expression_return_type {
            ExpressionReturnType::Predicate => self.to_predicate_operator(),
            ExpressionReturnType::Record => self.to_record_operator(),
            ExpressionReturnType::OptionalRecord => self.to_optional_record_operator(),
        }
    }

    fn to_predicate_operator(&self) -> Operator {
        let mut predicates = Vec::new();
        let mut names = Vec::new();
        for expression in &self.expressions {
            let RecordTransform::Filter(predicate)= expression else {
                panic!("FusedRecordTransform.to_predicate_operator() called on non-predicate expression");
            };
            names.push("filter");
            predicates.push(predicate.to_syn_expression());
        }
        let predicate: syn::Expr = parse_quote!( {
            let arg = &record.value;
            #(#predicates)&&*
        });
        Operator::ExpressionOperator {
            name: format!("sql_fused<{}>", names.join(",")),
            expression: quote!(#predicate).to_string(),
            return_type: ExpressionReturnType::Predicate,
        }
    }

    fn to_record_operator(&self) -> Operator {
        let mut record_expressions: Vec<syn::Stmt> = Vec::new();
        let mut names = Vec::new();
        for i in 0..self.expressions.len() {
            let expression = &self.expressions[i];
            let output_type = &self.output_types[i];
            match expression {
                RecordTransform::ValueProjection(projection) => {
                    names.push("value_project");
                    let expr = projection.to_syn_expression();
                    let record_type = output_type.record_type();
                    record_expressions.push(parse_quote!(

                            let record: #record_type = { let arg = &record.value;
                                arroyo_types::Record {
                                timestamp: record.timestamp,
                                key: None,
                                value: #expr
                        }
                    };
                    ));
                }
                RecordTransform::KeyProjection(projection) => {
                    names.push("key_project");
                    let expr = projection.to_syn_expression();
                    let record_type = output_type.record_type();
                    record_expressions.push(parse_quote!(

                            let record: #record_type = { let arg = &record.value;
                                arroyo_types::Record {
                                timestamp: record.timestamp,
                                key: Some(#expr),
                                value: record.value.clone()
                        }
                    };
                    ));
                }
                RecordTransform::TimestampAssignment(timestamp_expression) => {
                    names.push("timestamp_assignment");
                    let expr = timestamp_expression.to_syn_expression();
                    let record_type = output_type.record_type();
                    let unwrap_tokens = if timestamp_expression.nullable() {
                        Some(quote!(.expect("require a non-null timestamp")))
                    } else {
                        None
                    };
                    record_expressions.push(parse_quote!(

                            let record: #record_type = { let arg = &record.value;
                                arroyo_types::Record {
                                timestamp: #expr #unwrap_tokens,
                                key: record.key.clone(),
                                value: record.value.clone()
                        }
                    };
                    ));
                }
                RecordTransform::Filter(_) => unreachable!(),
            }
        }
        let combined: syn::Expr = parse_quote!({
            #(#record_expressions)*
            record
        });
        Operator::ExpressionOperator {
            name: format!("sql_fused<{}>", names.join(",")),
            expression: quote!(#combined).to_string(),
            return_type: ExpressionReturnType::Record,
        }
    }

    fn to_optional_record_operator(&self) -> Operator {
        let mut names = Vec::new();
        let mut record_expressions: Vec<syn::Stmt> = Vec::new();
        for i in 0..self.expressions.len() {
            let expression = &self.expressions[i];
            let output_type = &self.output_types[i];
            let is_updating = matches!(output_type, PlanType::Updating(_));
            match (expression, is_updating) {
                (RecordTransform::ValueProjection(projection), false) => {
                    names.push("value_project");
                    let expr = projection.to_syn_expression();
                    let record_type = output_type.record_type();
                    record_expressions.push(parse_quote!(

                            let record: #record_type = { let arg = &record.value;
                                arroyo_types::Record {
                                timestamp: record.timestamp,
                                key: None,
                                value: #expr
                        }
                    };
                    ));
                }
                (RecordTransform::ValueProjection(projection), true) => {
                    names.push("updating_value_project");
                    let expr = projection.to_syn_expression();
                    let record_type = output_type.record_type();
                    record_expressions.push(parse_quote!(
                            let record: #record_type = { let arg = &record.value;
                                arroyo_types::Record {
                                timestamp: record.timestamp,
                                key: None,
                                value: arg.map_over_inner(|arg| #expr)?
                        }
                    };
                    ));
                }
                (RecordTransform::KeyProjection(projection), false) => {
                    names.push("key_project");
                    let expr = projection.to_syn_expression();
                    let record_type = output_type.record_type();
                    record_expressions.push(parse_quote!(

                            let record: #record_type = { let arg = &record.value;
                                arroyo_types::Record {
                                timestamp: record.timestamp,
                                key: Some(#expr),
                                value: record.value.clone()
                        }
                    };
                    ));
                }
                (RecordTransform::Filter(predicate), false) => {
                    names.push("filter");
                    let expr = predicate.to_syn_expression();
                    let unwrap = if predicate.nullable() {
                        quote!(.unwrap_or(false))
                    } else {
                        quote!()
                    };
                    record_expressions.push(parse_quote!(
                        if !{let arg = &record.value;#expr #unwrap} {
                            return None;
                        }
                    ));
                }
                (RecordTransform::Filter(predicate), true) => {
                    names.push("updating_filter");
                    let expr = predicate.to_syn_expression();
                    let record_type = output_type.record_type();
                    let unwrap = if predicate.nullable() {
                        quote!(.unwrap_or(false))
                    } else {
                        quote!()
                    };
                    record_expressions.push(parse_quote!(
                            let record: #record_type = { let arg = &record.value;
                                arroyo_types::Record {
                                timestamp: record.timestamp,
                                key: record.key.clone(),
                                value: arg.filter(|arg| #expr #unwrap)?
                        }
                    };
                        ));
                }
                (RecordTransform::TimestampAssignment(timestamp_expression), false) => {
                    names.push("timestamp_assignment");
                    let expr = timestamp_expression.to_syn_expression();
                    let unwrap_tokens = if timestamp_expression.nullable() {
                        Some(quote!(.expect("require a non-null timestamp")))
                    } else {
                        None
                    };
                    let record_type = output_type.record_type();
                    record_expressions.push(parse_quote!(

                            let record: #record_type = { let arg = &record.value;
                                arroyo_types::Record {
                                timestamp: #expr #unwrap_tokens,
                                key: record.key.clone(),
                                value: record.value.clone()
                        }
                    };
                    ));
                }
                _ => unimplemented!(),
            }
        }
        let combined: syn::Expr = parse_quote!({
            #(#record_expressions)*
            Some(record)
        });
        Operator::ExpressionOperator {
            name: "fused".to_string(),
            expression: quote!(#combined).to_string(),
            return_type: ExpressionReturnType::OptionalRecord,
        }
    }
}

#[derive(Debug, Clone)]
pub struct PlanNode {
    pub operator: PlanOperator,
    pub output_type: PlanType,
}

impl PlanNode {
    fn into_stream_node(&self, index: usize, sql_config: &SqlConfig) -> StreamNode {
        let name = format!("{}_{}", self.prefix(), index);
        let operator = self.to_operator(sql_config);
        StreamNode {
            operator_id: name,
            parallelism: sql_config.default_parallelism,
            operator,
        }
    }

    fn from_record_transform(record_transform: RecordTransform, input_node: &PlanNode) -> Self {
        let input_type = &input_node.output_type;
        let output_type = match &record_transform {
            RecordTransform::ValueProjection(value_projection) => {
                input_type.with_value(value_projection.output_struct())
            }
            RecordTransform::KeyProjection(key_projection) => {
                input_type.with_key(key_projection.output_struct())
            }
            RecordTransform::TimestampAssignment(_) | RecordTransform::Filter(_) => {
                input_type.clone()
            }
        };
        PlanNode {
            operator: PlanOperator::RecordTransform(record_transform),
            output_type,
        }
    }

    fn prefix(&self) -> String {
        match &self.operator {
            PlanOperator::Source(name, _) => name.to_string(),
            PlanOperator::Watermark(_) => "watermark".to_string(),
            PlanOperator::RecordTransform(record_transform) => record_transform.name(),
            PlanOperator::FusedRecordTransform(_) => "fused".to_string(),
            PlanOperator::Unkey => "unkey".to_string(),
            PlanOperator::WindowAggregate { .. } => "window_aggregate".to_string(),
            PlanOperator::WindowMerge { .. } => "window_merge".to_string(),
            PlanOperator::TumblingWindowTwoPhaseAggregator { .. } => {
                "tumbling_window_two_phase_aggregator".to_string()
            }
            PlanOperator::SlidingWindowTwoPhaseAggregator { .. } => {
                "sliding_window_two_phase_aggregator".to_string()
            }
            PlanOperator::InstantJoin => "instant_join".to_string(),
            PlanOperator::JoinWithExpiration { .. } => "join_with_expiration".to_string(),
            PlanOperator::JoinListMerge(_, _) => "join_list_merge".to_string(),
            PlanOperator::JoinPairMerge(_, _) => "join_pair_merge".to_string(),
            PlanOperator::Flatten => "flatten".to_string(),
            PlanOperator::WindowFunction { .. } => "window_function".to_string(),
            PlanOperator::StreamOperator(name, _) => name.to_string(),
            PlanOperator::TumblingLocalAggregator { .. } => "tumbling_local_aggregator".to_string(),
            PlanOperator::SlidingAggregatingTopN { .. } => "sliding_aggregating_top_n".to_string(),
            PlanOperator::TumblingTopN { .. } => "tumbling_top_n".to_string(),
            PlanOperator::Sink(name, _) => format!("sink_{}", name),
            PlanOperator::ToDebezium => "to_debezium".to_string(),
            PlanOperator::FromDebezium => "from_debezium".to_string(),
            PlanOperator::NonWindowAggregate { .. } => "non_window_aggregate".to_string(),
        }
    }

    fn to_operator(&self, sql_config: &SqlConfig) -> Operator {
        match &self.operator {
            PlanOperator::Source(_name, source) => source.operator.clone(),
            PlanOperator::Watermark(watermark) => Operator::Watermark(watermark.clone()),
            PlanOperator::RecordTransform(record_transform) => {
                record_transform.as_operator(self.output_type.is_updating())
            }
            PlanOperator::WindowAggregate { window, projection } => {
                let aggregate_expr = projection.to_syn_expression();
                arroyo_datastream::Operator::Window {
                    typ: window.clone(),
                    agg: Some(WindowAgg::Expression {
                        // TODO: find a way to get a more useful name
                        name: "aggregation".to_string(),
                        expression: quote::quote! { #aggregate_expr }.to_string(),
                    }),
                    flatten: false,
                }
            }
            PlanOperator::WindowMerge {
                key_struct,
                value_struct,
                group_by_kind,
            } => {
                let merge_expr = group_by_kind.to_syn_expression(key_struct, value_struct);
                let merge_struct_type =
                    SqlOperator::merge_struct_type(key_struct, value_struct).get_type();
                if self.output_type.is_updating() {
                    let expression: syn::Expr = parse_quote!(
                        {
                            let value = record.value.map_over_inner(|value| {
                                let aggregate = value.clone();
                                let key = record.key.clone().unwrap();
                                let timestamp = record.timestamp.clone();
                                let arg = #merge_struct_type { key, aggregate , timestamp};
                                #merge_expr
                            })?;
                            Some(arroyo_types::Record {
                                timestamp: record.timestamp,
                                key: None,
                                value,
                            })
                        }
                    );
                    Operator::ExpressionOperator {
                        name: "merge".to_string(),
                        expression: quote!(#expression).to_string(),
                        return_type: arroyo_datastream::ExpressionReturnType::OptionalRecord,
                    }
                } else {
                    let expression: syn::Expr = parse_quote!(
                        {
                            let aggregate = record.value.clone();
                            let key = record.key.clone().unwrap();
                            let timestamp = record.timestamp.clone();
                            let arg = #merge_struct_type { key, aggregate , timestamp};
                            let value = #merge_expr;
                            arroyo_types::Record {
                                timestamp: record.timestamp,
                                key: None,
                                value,
                            }
                        }
                    );
                    Operator::ExpressionOperator {
                        name: "merge".to_string(),
                        expression: quote!(#expression).to_string(),
                        return_type: arroyo_datastream::ExpressionReturnType::Record,
                    }
                }
            }
            PlanOperator::TumblingWindowTwoPhaseAggregator {
                tumble_width,
                projection,
            } => {
                let aggregate_expr = projection.tumbling_aggregation_syn_expression();
                let bin_merger = projection.bin_merger_syn_expression();
                let bin_type = projection.bin_type();
                arroyo_datastream::Operator::TumblingWindowAggregator(TumblingWindowAggregator {
                    width: *tumble_width,
                    aggregator: quote!(|arg| {#aggregate_expr}).to_string(),
                    bin_merger: quote!(|arg, current_bin| {#bin_merger}).to_string(),
                    bin_type: quote!(#bin_type).to_string(),
                })
            }
            PlanOperator::SlidingWindowTwoPhaseAggregator {
                width,
                slide,
                projection,
            } => {
                let aggregate_expr = projection.sliding_aggregation_syn_expression();
                let bin_merger = projection.bin_merger_syn_expression();
                let in_memory_add = projection.memory_add_syn_expression();
                let in_memory_remove = projection.memory_remove_syn_expression();
                let bin_type = projection.bin_type();
                let mem_type = projection.memory_type();
                arroyo_datastream::Operator::SlidingWindowAggregator(SlidingWindowAggregator {
                    width: *width,
                    slide: *slide,
                    aggregator: quote!(|arg| {#aggregate_expr}).to_string(),
                    bin_merger: quote!(|arg, current_bin| {#bin_merger}).to_string(),
                    in_memory_add: quote!(|current, bin_value| {#in_memory_add}).to_string(),
                    in_memory_remove: quote!(|current, bin_value| {#in_memory_remove}).to_string(),
                    bin_type: quote!(#bin_type).to_string(),
                    mem_type: quote!(#mem_type).to_string(),
                })
            }
            PlanOperator::InstantJoin => Operator::WindowJoin {
                window: WindowType::Instant,
            },
            PlanOperator::JoinWithExpiration {
                left_expiration,
                right_expiration,
                join_type,
            } => Operator::JoinWithExpiration {
                left_expiration: *left_expiration,
                right_expiration: *right_expiration,
                join_type: join_type.clone().into(),
            },
            PlanOperator::JoinListMerge(join_type, struct_pair) => {
                let merge_struct =
                    join_type.join_struct_type(&struct_pair.left, &struct_pair.right);
                let merge_expr =
                    join_type.merge_syn_expression(&struct_pair.left, &struct_pair.right);
                MethodCompiler::join_merge_operator(
                    "join_merge",
                    join_type.clone(),
                    merge_struct.get_type(),
                    merge_expr,
                )
                .unwrap()
            }
            PlanOperator::JoinPairMerge(join_type, struct_pair) => {
                let merge_struct =
                    join_type.join_struct_type(&struct_pair.left, &struct_pair.right);
                let merge_expr =
                    join_type.merge_syn_expression(&struct_pair.left, &struct_pair.right);
                match join_type {
                    JoinType::Inner => MethodCompiler::merge_pair_operator(
                        "join_merge",
                        merge_struct.get_type(),
                        merge_expr,
                    )
                    .unwrap(),
                    JoinType::Left | JoinType::Right | JoinType::Full => {
                        MethodCompiler::merge_pair_updating_operator(
                            "updating_join_merge",
                            merge_struct.get_type(),
                            merge_expr,
                        )
                        .unwrap()
                    }
                }
            }
            PlanOperator::WindowFunction(WindowFunctionOperator {
                window_function,
                order_by,
                window_type,
                result_struct,
                field_name: _,
            }) => {
                let window_field = result_struct.fields.last().unwrap().field_ident();
                let result_struct_name = result_struct.get_type();
                let mut field_assignments: Vec<_> = result_struct
                    .fields
                    .iter()
                    .take(result_struct.fields.len() - 1)
                    .map(|f| {
                        let ident = f.field_ident();
                        quote! { #ident: arg.#ident.clone() }
                    })
                    .collect();

                match window_function {
                    WindowFunction::RowNumber => {
                        field_assignments.push(quote! {
                            #window_field: i as u64
                        });
                    }
                }

                let output_expression = quote!(#result_struct_name {
                    #(#field_assignments, )*
                });

                let sort = if !order_by.is_empty() {
                    let sort_tokens = SortExpression::sort_tuple_expression(order_by);
                    Some(quote!(arg.sort_by_key(|arg| #sort_tokens);))
                } else {
                    None
                };
                arroyo_datastream::Operator::Window {
                    typ: window_type.clone(),
                    agg: Some(WindowAgg::Expression {
                        name: "sql_window".to_string(),
                        expression: quote! {
                            {
                                #sort
                                let mut result = vec![];
                                for (index, arg) in arg.iter().enumerate() {
                                    let i = index + 1;
                                    result.push(#output_expression);
                                }
                                result
                            }
                        }
                        .to_string(),
                    }),
                    flatten: true,
                }
            }
            PlanOperator::StreamOperator(_, stream_operator) => stream_operator.clone(),
            PlanOperator::FusedRecordTransform(fused_record_transform) => {
                fused_record_transform.to_operator()
            }
            PlanOperator::Unkey => arroyo_datastream::Operator::ExpressionOperator {
                name: "unkey".to_string(),
                expression: quote! {
                    arroyo_types::Record {
                        timestamp: record.timestamp,
                        key: None,
                        value: record.value.clone(),
                    }
                }
                .to_string(),
                return_type: arroyo_datastream::ExpressionReturnType::Record,
            },
            PlanOperator::TumblingLocalAggregator { width, projection } => {
                let bin_merger = projection.bin_merger_syn_expression();
                let bin_type = projection.bin_type();
                arroyo_datastream::Operator::TumblingWindowAggregator(TumblingWindowAggregator {
                    width: *width,
                    aggregator: quote!(|arg| { arg.clone() }).to_string(),
                    bin_merger: quote!(|arg, current_bin| {#bin_merger}).to_string(),
                    bin_type: quote!(#bin_type).to_string(),
                })
            }
            PlanOperator::SlidingAggregatingTopN {
                width,
                slide,
                aggregating_projection,
                group_by_projection,
                group_by_kind,
                order_by,
                partition_projection,
                converting_projection,
                max_elements,
            } => {
                let bin_type = aggregating_projection.bin_type();
                let bin_merger = aggregating_projection.combine_bin_syn_expr();
                let in_memory_add = aggregating_projection.memory_add_syn_expression();
                let in_memory_remove = aggregating_projection.memory_remove_syn_expression();
                let aggregate_expr = aggregating_projection.sliding_aggregation_syn_expression();
                let mem_type = aggregating_projection.memory_type();

                let sort_tuple = SortExpression::sort_tuple_type(order_by);
                let sort_key_type = quote!(#sort_tuple).to_string();

                let partition_function = partition_projection.to_syn_expression();
                let projection_expr = converting_projection.to_syn_expression();

                let sort_tokens = SortExpression::sort_tuple_expression(order_by);

                let aggregate_struct = aggregating_projection.output_struct();
                let key_struct = group_by_projection.output_struct();
                let merge_struct = SqlOperator::merge_struct_type(&key_struct, &aggregate_struct);
                let merge_expr = group_by_kind.to_syn_expression(&key_struct, &aggregate_struct);
                let merge_struct_ident = merge_struct.get_type();

                let extractor = quote!(
                    |key, arg| {
                        let key = key.clone();
                        let arg = #merge_struct_ident{key, aggregate: { #aggregate_expr}, timestamp: std::time::UNIX_EPOCH};
                        let arg = #merge_expr;
                        let arg = #projection_expr;

                        #sort_tokens
                    }
                ).to_string();

                let aggregator = quote!(|timestamp, key, aggregate_value|
                    {
                        let key = key.clone();
                        let arg = #merge_struct_ident{key, aggregate: {let arg = aggregate_value; #aggregate_expr}, timestamp};
                        let arg = #merge_expr;
                        #projection_expr
                    }
                ).to_string();

                arroyo_datastream::Operator::SlidingAggregatingTopN(SlidingAggregatingTopN {
                    width: *width,
                    slide: *slide,
                    bin_merger: quote!(|arg, current_bin| {#bin_merger}).to_string(),
                    in_memory_add: quote!(|current, bin_value| {#in_memory_add}).to_string(),
                    in_memory_remove: quote!(|current, bin_value| {#in_memory_remove}).to_string(),
                    partitioning_func: quote!(|arg| {#partition_function}).to_string(),
                    extractor,
                    aggregator,
                    bin_type: quote!(#bin_type).to_string(),
                    mem_type: quote!(#mem_type).to_string(),
                    sort_key_type,
                    max_elements: *max_elements,
                })
            }
            PlanOperator::TumblingTopN {
                width,
                max_elements,
                window_function,
            } => {
                let sort_expression =
                    SortExpression::sort_tuple_expression(&window_function.order_by);

                let window_field = window_function
                    .result_struct
                    .fields
                    .last()
                    .unwrap()
                    .field_ident();
                let output_struct = window_function.result_struct.get_type();
                let mut field_assignments: Vec<_> = window_function
                    .result_struct
                    .fields
                    .iter()
                    .take(window_function.result_struct.fields.len() - 1)
                    .map(|f| {
                        let ident = f.field_ident();
                        quote! { #ident: arg.#ident.clone() }
                    })
                    .collect();

                match window_function.window_function {
                    WindowFunction::RowNumber => {
                        field_assignments.push(quote! {
                            #window_field: i as u64
                        });
                    }
                }
                let output_expression = quote!(#output_struct {
                    #(#field_assignments, )*
                });

                let extractor = quote!(
                    |arg| {
                        #sort_expression
                    }
                )
                .to_string();
                let converter = quote!(
                    |arg, i| #output_expression
                )
                .to_string();
                let sort_type = SortExpression::sort_tuple_type(&window_function.order_by);
                let partition_key_type = quote!(#sort_type).to_string();

                arroyo_datastream::Operator::TumblingTopN(TumblingTopN {
                    width: *width,
                    max_elements: *max_elements,
                    extractor,
                    partition_key_type,
                    converter,
                })
            }
            PlanOperator::Flatten => arroyo_datastream::Operator::FlattenOperator {
                name: "flatten".into(),
            },
            PlanOperator::Sink(_sink_name, sql_sink) => match &sql_sink.sink_config {
                arroyo_datastream::SinkConfig::Console => arroyo_datastream::Operator::ConsoleSink,
                arroyo_datastream::SinkConfig::File { directory } => {
                    arroyo_datastream::Operator::FileSink {
                        dir: directory.into(),
                    }
                }
<<<<<<< HEAD
                arroyo_datastream::SinkConfig::Grpc => arroyo_datastream::Operator::GrpcSink,
                arroyo_datastream::SinkConfig::Null => arroyo_datastream::Operator::NullSink,
            },
=======
            }
            PlanOperator::ToDebezium => arroyo_datastream::Operator::ExpressionOperator {
                name: "to_debezium".into(),
                expression: quote!({
                    arroyo_types::Record {
                        timestamp: record.timestamp,
                        key: None,
                        value: record.value.clone().into(),
                    }
                })
                .to_string(),
                return_type: ExpressionReturnType::Record,
            },
            PlanOperator::FromDebezium => arroyo_datastream::Operator::ExpressionOperator {
                name: "from_debezium".into(),
                expression: quote!({
                    arroyo_types::Record {
                        timestamp: record.timestamp,
                        key: None,
                        value: record.value.clone().into(),
                    }
                })
                .to_string(),
                return_type: ExpressionReturnType::Record,
            },
            PlanOperator::NonWindowAggregate {
                input_is_update,
                projection,
                expiration,
            } => {
                if *input_is_update {
                    let sliding = projection.sliding_aggregation_syn_expression();
                    let bin_merger = projection.bin_merger_syn_expression();
                    let bin_type = projection.bin_type();
                    let memory_type = projection.memory_type();
                    let memory_add = projection.memory_add_syn_expression();
                    let memory_remove = projection.memory_remove_syn_expression();

                    arroyo_datastream::Operator::NonWindowAggregator(NonWindowAggregator {
                        expiration: *expiration,
                        aggregator: quote!(|arg| {#sliding}).to_string(),
                        bin_merger: quote!(|arg, current| {
                            let current_bin: Option<#bin_type> = None;
                            let updating_bin = arg.map_over_inner(|arg| #bin_merger);
                            if let Some(updating_bin) = updating_bin {
                                match updating_bin {
                                    arroyo_types::UpdatingData::Retract(retract) => {
                                        let bin_value = retract;
                                        let current = current.expect(&format!("retracting means there should be state for {:?}", retract)).clone();
                                        #memory_remove
                                    },
                                    arroyo_types::UpdatingData::Update { old, new } => {
                                        let current = current.expect("retracting means there should be state").clone();
                                        let bin_value = old;
                                        let current = #memory_remove;
                                        let bin_value = new;
                                        Some(#memory_add)
                                    },
                                    arroyo_types::UpdatingData::Append(append) => {
                                        let bin_value = append;
                                        let current = current.cloned();
                                        Some(#memory_add)
                                    }
                                }
                            } else {
                                None
                            }
                        }).to_string(),
                        bin_type: quote!(#memory_type).to_string(),
                    })
                } else {
                    let aggregate_expr = projection.tumbling_aggregation_syn_expression();
                    let bin_merger = projection.bin_merger_syn_expression();
                    let bin_type = projection.bin_type();
                    arroyo_datastream::Operator::NonWindowAggregator(NonWindowAggregator {
                        expiration: *expiration,
                        aggregator: quote!(|arg| {#aggregate_expr}).to_string(),
                        bin_merger: quote!(|arg, current_bin| {Some(#bin_merger)}).to_string(),
                        bin_type: quote!(#bin_type).to_string(),
                    })
                }
            }
>>>>>>> 8482ea16
        }
    }

    fn get_all_types(&self) -> HashSet<StructDef> {
        let mut output_types = self.output_type.get_all_types();
        output_types.extend(self.output_type.get_all_types());
        // TODO: populate types only created within operators.
        match &self.operator {
            PlanOperator::WindowMerge {
                key_struct,
                value_struct,
                group_by_kind: _,
            } => {
                let merge_struct_type = SqlOperator::merge_struct_type(key_struct, value_struct);
                output_types.insert(merge_struct_type);
            }
            PlanOperator::JoinPairMerge(join_type, StructPair { left, right })
            | PlanOperator::JoinListMerge(join_type, StructPair { left, right }) => {
                output_types.insert(join_type.join_struct_type(left, right));
            }
            PlanOperator::FusedRecordTransform(fused_record_transform) => {
                fused_record_transform.output_types.iter().for_each(|t| {
                    output_types.extend(t.get_all_types());
                });
            }
            PlanOperator::SlidingAggregatingTopN {
                width: _,
                slide: _,
                aggregating_projection,
                group_by_projection,
                group_by_kind,
                order_by: _,
                partition_projection,
                converting_projection,
                max_elements: _,
            } => {
                output_types.extend(aggregating_projection.output_struct().all_structs());
                output_types.extend(group_by_projection.output_struct().all_structs());
                output_types.extend(partition_projection.output_struct().all_structs());
                output_types.extend(converting_projection.output_struct().all_structs());
                output_types.extend(
                    converting_projection
                        .truncated_return_type(aggregating_projection.field_names.len())
                        .all_structs(),
                );

                let aggregate_struct = aggregating_projection.output_struct();
                let key_struct = group_by_projection.output_struct();
                let merge_struct = SqlOperator::merge_struct_type(&key_struct, &aggregate_struct);
                output_types.extend(
                    group_by_kind
                        .output_struct(&key_struct, &aggregate_struct)
                        .all_structs(),
                );
                output_types.extend(merge_struct.all_structs());
            }
            PlanOperator::NonWindowAggregate {
                input_is_update: _,
                expiration: _,
                projection,
            } => {
                output_types.extend(projection.output_struct().all_structs());
            }

            _ => {}
        }
        output_types
    }
}

#[derive(Debug, Clone)]
pub struct PlanEdge {
    pub edge_type: EdgeType,
}

#[derive(Debug, Clone)]
pub enum PlanType {
    Unkeyed(StructDef),
    UnkeyedList(StructDef),
    Keyed {
        key: StructDef,
        value: StructDef,
    },
    KeyedPair {
        key: StructDef,
        left_value: StructDef,
        right_value: StructDef,
        join_type: JoinType,
    },
    KeyedListPair {
        key: StructDef,
        left_value: StructDef,
        right_value: StructDef,
    },
    KeyedLiteralTypeValue {
        key: Option<StructDef>,
        value: String,
    },
    Updating(Box<PlanType>),
}

impl PlanType {
    fn as_syn_type(&self) -> syn::Type {
        match self {
            PlanType::Unkeyed(value) | PlanType::Keyed { key: _, value } => value.get_type(),
            PlanType::KeyedPair {
                key: _,
                left_value,
                right_value,
                join_type,
            } => {
                let left_type = left_value.get_type();
                let right_type = right_value.get_type();
                match join_type {
                    JoinType::Inner => parse_quote!((#left_type,#right_type)),
                    JoinType::Left => {
                        parse_quote!(arroyo_types::UpdatingData<(#left_type,Option<#right_type>)>)
                    }
                    JoinType::Right => {
                        parse_quote!(arroyo_types::UpdatingData<(Option<#left_type>,#right_type)>)
                    }
                    JoinType::Full => {
                        parse_quote!(arroyo_types::UpdatingData<(Option<#left_type>,Option<#right_type>)>)
                    }
                }
            }
            PlanType::KeyedListPair {
                key: _,
                left_value,
                right_value,
            } => {
                let left_type = left_value.get_type();
                let right_type = right_value.get_type();
                parse_quote!((Vec<#left_type>,Vec<#right_type>))
            }
            PlanType::KeyedLiteralTypeValue { key: _, value } => parse_str(value).unwrap(),
            PlanType::UnkeyedList(value) => {
                let value_type = value.get_type();
                parse_quote!(Vec<#value_type>)
            }
            PlanType::Updating(inner_type) => {
                let inner_type = inner_type.as_syn_type();
                parse_quote!(arroyo_types::UpdatingData<#inner_type>)
            }
        }
    }

    fn key_type(&self) -> syn::Type {
        match self {
            PlanType::Unkeyed(_)
            | PlanType::UnkeyedList(_)
            | PlanType::KeyedLiteralTypeValue {
                key: None,
                value: _,
            } => parse_quote!(()),
            PlanType::Keyed { key, .. }
            | PlanType::KeyedPair { key, .. }
            | PlanType::KeyedLiteralTypeValue { key: Some(key), .. }
            | PlanType::KeyedListPair { key, .. } => key.get_type(),
            PlanType::Updating(inner) => inner.key_type(),
        }
    }

    fn record_type(&self) -> syn::Type {
        let key = self.key_type();
        let value = self.as_syn_type();
        parse_quote!(arroyo_types::Record<#key,#value>)
    }

    fn get_key_struct_names(&self) -> Vec<String> {
        match self {
            PlanType::Unkeyed(_)
            | PlanType::UnkeyedList(_)
            | PlanType::KeyedLiteralTypeValue {
                key: None,
                value: _,
            } => vec![],
            PlanType::Keyed { key, .. }
            | PlanType::KeyedPair { key, .. }
            | PlanType::KeyedLiteralTypeValue { key: Some(key), .. }
            | PlanType::KeyedListPair { key, .. } => key.all_names(),
            PlanType::Updating(inner) => inner.get_key_struct_names(),
        }
    }

    fn get_all_types(&self) -> HashSet<StructDef> {
        match self {
            PlanType::Unkeyed(value) | PlanType::UnkeyedList(value) => {
                value.all_structs().into_iter().collect()
            }
            PlanType::Keyed { key, value } => {
                let mut result = key.all_structs();
                result.extend(value.all_structs());
                result.into_iter().collect()
            }
            PlanType::KeyedPair {
                key,
                left_value,
                right_value,
                join_type: _,
            }
            | PlanType::KeyedListPair {
                key,
                left_value,
                right_value,
            } => {
                let mut result = key.all_structs();
                result.extend(left_value.all_structs());
                result.extend(right_value.all_structs());
                result.into_iter().collect()
            }
            PlanType::KeyedLiteralTypeValue { key, value: _ } => match key {
                Some(key) => key.all_structs().into_iter().collect(),
                None => HashSet::new(),
            },
            PlanType::Updating(inner) => inner.get_all_types(),
        }
    }

    fn get_stream_edge(&self, edge_type: EdgeType) -> StreamEdge {
        let key_type = self.key_type();
        let value_type = self.as_syn_type();
        let key = quote!(#key_type).to_string();
        let value = quote!(#value_type).to_string();
        StreamEdge {
            key,
            value,
            typ: edge_type,
        }
    }

    fn with_key(&self, key: StructDef) -> Self {
        match self {
            PlanType::Unkeyed(value) | PlanType::Keyed { key: _, value } => PlanType::Keyed {
                key,
                value: value.clone(),
            },
            PlanType::UnkeyedList(_) => unreachable!(),
            PlanType::KeyedPair {
                key: _,
                left_value,
                right_value,
                join_type,
            } => PlanType::KeyedPair {
                key,
                left_value: left_value.clone(),
                right_value: right_value.clone(),
                join_type: join_type.clone(),
            },
            PlanType::KeyedListPair {
                key: _,
                left_value,
                right_value,
            } => PlanType::KeyedListPair {
                key,
                left_value: left_value.clone(),
                right_value: right_value.clone(),
            },
            PlanType::KeyedLiteralTypeValue { key: _, value } => PlanType::KeyedLiteralTypeValue {
                key: Some(key),
                value: value.clone(),
            },
            PlanType::Updating(inner) => PlanType::Updating(Box::new(inner.with_key(key))),
        }
    }

    fn with_value(&self, value: StructDef) -> PlanType {
        match self {
            PlanType::Unkeyed(_) => PlanType::Unkeyed(value),
            PlanType::UnkeyedList(_) => PlanType::UnkeyedList(value),
            PlanType::Keyed { key: _, value: _ } => PlanType::Unkeyed(value),
            PlanType::KeyedPair {
                key: _,
                left_value: _,
                right_value: _,
                join_type: _,
            } => unreachable!(),
            PlanType::KeyedListPair {
                key: _,
                left_value: _,
                right_value: _,
            } => unreachable!(),
            PlanType::KeyedLiteralTypeValue { key: _, value: _ } => unreachable!(),
            PlanType::Updating(inner) => PlanType::Updating(Box::new(inner.with_value(value))),
        }
    }

    pub(crate) fn is_updating(&self) -> bool {
        matches!(self, PlanType::Updating(_))
    }
}

#[derive(Debug)]
pub struct PlanGraph {
    pub graph: DiGraph<PlanNode, PlanEdge>,
    pub types: HashSet<StructDef>,
    pub key_structs: HashSet<String>,
    pub sources: HashMap<String, NodeIndex>,
    pub named_tables: HashMap<String, NodeIndex>,
    pub sql_config: SqlConfig,
    pub saved_sources_used: Vec<i64>,
}

impl PlanGraph {
    pub fn new(sql_config: SqlConfig) -> Self {
        Self {
            graph: DiGraph::new(),
            types: HashSet::new(),
            key_structs: HashSet::new(),
            sources: HashMap::new(),
            named_tables: HashMap::new(),
            sql_config,
            saved_sources_used: vec![],
        }
    }

    pub fn add_sql_operator(&mut self, operator: SqlOperator) -> NodeIndex {
        match operator {
            SqlOperator::Source(source_operator) => self.add_sql_source(source_operator),
            SqlOperator::Aggregator(input, projection) => self.add_aggregator(input, projection),
            SqlOperator::JoinOperator(left, right, join_operator) => {
                self.add_join(left, right, join_operator)
            }
            SqlOperator::Window(input, window_operator) => self.add_window(input, window_operator),
            SqlOperator::RecordTransform(input, transform) => {
                self.add_record_transform(input, transform)
            }
            SqlOperator::Sink(name, sql_sink, input) => self.add_sql_sink(name, sql_sink, input),
            SqlOperator::NamedTable(name, input) => {
                let index = self.named_tables.get(&name);
                match index {
                    Some(index) => *index,
                    None => {
                        let index = self.add_sql_operator(*input);
                        self.named_tables.insert(name, index);
                        index
                    }
                }
            }
        }
    }

    fn add_debezium_source(&mut self, source_operator: &SourceOperator) -> NodeIndex {
        let value_type = source_operator.source.struct_def.get_type();
        let debezium_type = PlanType::KeyedLiteralTypeValue {
            key: None,
            value: quote!(arroyo_types::Debezium<#value_type>).to_string(),
        };
        let source_node = self.insert_operator(
            PlanOperator::Source(source_operator.name.clone(), source_operator.source.clone()),
            debezium_type,
        );

        let debezium_edge = PlanEdge {
            edge_type: EdgeType::Forward,
        };

        let from_debezium_node = self.insert_operator(
            PlanOperator::FromDebezium,
            PlanType::Updating(Box::new(PlanType::Unkeyed(
                source_operator.source.struct_def.clone(),
            ))),
        );
        self.graph
            .add_edge(source_node, from_debezium_node, debezium_edge);
        from_debezium_node
    }

    fn add_sql_source(&mut self, source_operator: SourceOperator) -> NodeIndex {
        if let Some(node_index) = self.sources.get(&source_operator.name) {
            return *node_index;
        }
        if let Some(source_id) = source_operator.source.id {
            self.saved_sources_used.push(source_id);
        }
        let mut current_index = match source_operator.source.serialization_mode {
            SerializationMode::DebeziumJson => self.add_debezium_source(&source_operator),
            _ => self.insert_operator(
                PlanOperator::Source(source_operator.name.clone(), source_operator.source.clone()),
                PlanType::Unkeyed(source_operator.source.struct_def.clone()),
            ),
        };
        if let Some(virtual_projection) = source_operator.virtual_field_projection {
            let virtual_plan_type = PlanType::Unkeyed(virtual_projection.output_struct());
            let virtual_index = self.insert_operator(
                PlanOperator::RecordTransform(RecordTransform::ValueProjection(virtual_projection)),
                virtual_plan_type,
            );
            let virtual_edge = PlanEdge {
                edge_type: EdgeType::Forward,
            };
            self.graph
                .add_edge(current_index, virtual_index, virtual_edge);
            current_index = virtual_index;
        }

        if let Some(timestamp_expression) = source_operator.timestamp_override {
            let timestamp_index = self.insert_operator(
                PlanOperator::RecordTransform(RecordTransform::TimestampAssignment(
                    timestamp_expression,
                )),
                self.get_plan_node(current_index).output_type.clone(),
            );
            let timestamp_edge = PlanEdge {
                edge_type: EdgeType::Forward,
            };
            self.graph
                .add_edge(current_index, timestamp_index, timestamp_edge);
            current_index = timestamp_index;
        }
        let watermark = if let Some(watermark_expression) = source_operator.watermark_column {
            let expression = watermark_expression.to_syn_expression();
            let null_checked_expression = if watermark_expression.nullable() {
                parse_quote!(#expression.unwrap_or_else(|| std::time::SystemTime::now()))
            } else {
                expression
            };

            arroyo_datastream::WatermarkType::Expression {
                period: Duration::from_secs(1),
                expression: quote!({
                   let arg = record.value.clone();
                   #null_checked_expression
                })
                .to_string(),
            }
        } else {
            arroyo_datastream::WatermarkType::FixedLateness {
                period: Duration::from_secs(1),
                max_lateness: Duration::from_secs(1),
            }
        };
        let watermark_operator = PlanOperator::Watermark(watermark);
        let watermark_index = self.insert_operator(
            watermark_operator,
            self.get_plan_node(current_index).output_type.clone(),
        );
        let watermark_edge = PlanEdge {
            edge_type: EdgeType::Forward,
        };
        self.graph
            .add_edge(current_index, watermark_index, watermark_edge);
        self.sources.insert(source_operator.name, watermark_index);
        watermark_index
    }

    pub fn insert_operator(&mut self, operator: PlanOperator, typ: PlanType) -> NodeIndex {
        let node = PlanNode {
            operator,
            output_type: typ,
        };
        self.graph.add_node(node)
    }

    fn add_aggregator(
        &mut self,
        input: Box<SqlOperator>,
        aggregate: crate::pipeline::AggregateOperator,
    ) -> NodeIndex {
        if !input.has_window() && matches!(aggregate.window, WindowType::Instant) {
            return self.add_updating_aggregator(input, aggregate);
        }
        let input_index = self.add_sql_operator(*input);

        let output_type = aggregate.output_struct();
        let key_struct = aggregate.key.output_struct();
        let key_operator =
            PlanOperator::RecordTransform(RecordTransform::KeyProjection(aggregate.key));
        let key_index = self.insert_operator(
            key_operator,
            self.get_plan_node(input_index)
                .output_type
                .with_key(key_struct.clone()),
        );
        let key_edge = PlanEdge {
            edge_type: EdgeType::Forward,
        };
        self.graph.add_edge(input_index, key_index, key_edge);
        let aggregate_projection = aggregate.aggregating;
        let aggregate_struct = aggregate_projection.output_struct();
        let aggregate_operator = PlanOperator::WindowAggregate {
            window: aggregate.window,
            projection: aggregate_projection,
        };
        let aggregate_index = self.insert_operator(
            aggregate_operator,
            PlanType::Keyed {
                key: key_struct.clone(),
                value: aggregate_struct.clone(),
            },
        );
        let aggregate_edge = PlanEdge {
            edge_type: EdgeType::Shuffle,
        };
        self.graph
            .add_edge(key_index, aggregate_index, aggregate_edge);
        let merge_node = PlanOperator::WindowMerge {
            key_struct: key_struct.clone(),
            value_struct: aggregate_struct,
            group_by_kind: aggregate.merge,
        };
        let merge_index = self.insert_operator(
            merge_node,
            PlanType::Keyed {
                key: key_struct,
                value: output_type,
            },
        );
        let merge_edge = PlanEdge {
            edge_type: EdgeType::Forward,
        };
        self.graph
            .add_edge(aggregate_index, merge_index, merge_edge);

        merge_index
    }

    fn add_join(
        &mut self,
        left: Box<SqlOperator>,
        right: Box<SqlOperator>,
        join_operator: crate::pipeline::JoinOperator,
    ) -> NodeIndex {
        let left_type = left.return_type();
        let right_type = right.return_type();
        // right now left and right either both have or don't have windows.
        let has_window = left.has_window();
        let join_type = join_operator.join_type;
        let left_index = self.add_sql_operator(*left);
        let right_index = self.add_sql_operator(*right);

        let key_struct = join_operator.left_key.output_struct();

        let left_key_operator =
            PlanOperator::RecordTransform(RecordTransform::KeyProjection(join_operator.left_key));
        let right_key_operator =
            PlanOperator::RecordTransform(RecordTransform::KeyProjection(join_operator.right_key));

        let left_key_index = self.insert_operator(
            left_key_operator,
            PlanType::Keyed {
                key: key_struct.clone(),
                value: left_type.clone(),
            },
        );
        let right_key_index = self.insert_operator(
            right_key_operator,
            PlanType::Keyed {
                key: key_struct.clone(),
                value: right_type.clone(),
            },
        );

        let left_key_edge = PlanEdge {
            edge_type: EdgeType::Forward,
        };
        let right_key_edge = PlanEdge {
            edge_type: EdgeType::Forward,
        };

        self.graph
            .add_edge(left_index, left_key_index, left_key_edge);
        self.graph
            .add_edge(right_index, right_key_index, right_key_edge);
        if has_window {
            self.add_post_window_join(
                left_key_index,
                right_key_index,
                key_struct,
                left_type,
                right_type,
                join_type,
            )
        } else {
            self.add_join_with_expiration(
                left_key_index,
                right_key_index,
                key_struct,
                left_type,
                right_type,
                join_type,
            )
        }
    }

    fn add_post_window_join(
        &mut self,
        left_index: NodeIndex,
        right_index: NodeIndex,
        key_struct: StructDef,
        left_struct: StructDef,
        right_struct: StructDef,
        join_type: JoinType,
    ) -> NodeIndex {
        let join_node = PlanOperator::InstantJoin;
        let join_node_output_type = PlanType::KeyedListPair {
            key: key_struct,
            left_value: left_struct.clone(),
            right_value: right_struct.clone(),
        };
        let join_node_index = self.insert_operator(join_node, join_node_output_type);

        let left_join_edge = PlanEdge {
            edge_type: EdgeType::ShuffleJoin(0),
        };
        let right_join_edge = PlanEdge {
            edge_type: EdgeType::ShuffleJoin(1),
        };
        self.graph
            .add_edge(left_index, join_node_index, left_join_edge);
        self.graph
            .add_edge(right_index, join_node_index, right_join_edge);

        let merge_type = join_type.output_struct(&left_struct, &right_struct);
        let merge_operator = PlanOperator::JoinListMerge(
            join_type,
            StructPair {
                left: left_struct,
                right: right_struct,
            },
        );
        let merge_index =
            self.insert_operator(merge_operator, PlanType::UnkeyedList(merge_type.clone()));

        let merge_edge = PlanEdge {
            edge_type: EdgeType::Forward,
        };

        self.graph
            .add_edge(join_node_index, merge_index, merge_edge);

        let flatten_operator = PlanOperator::Flatten;
        let flatten_index = self.insert_operator(flatten_operator, PlanType::Unkeyed(merge_type));
        let flatten_edge = PlanEdge {
            edge_type: EdgeType::Forward,
        };
        self.graph
            .add_edge(merge_index, flatten_index, flatten_edge);

        flatten_index
    }
    fn add_join_with_expiration(
        &mut self,
        left_index: NodeIndex,
        right_index: NodeIndex,
        key_struct: StructDef,
        left_struct: StructDef,
        right_struct: StructDef,
        join_type: JoinType,
    ) -> NodeIndex {
        let join_node = PlanOperator::JoinWithExpiration {
            left_expiration: Duration::from_secs(24 * 60 * 60),
            right_expiration: Duration::from_secs(24 * 60 * 60),
            join_type: join_type.clone(),
        };
        let join_node_output_type = PlanType::KeyedPair {
            key: key_struct.clone(),
            left_value: left_struct.clone(),
            right_value: right_struct.clone(),
            join_type: join_type.clone(),
        };
        let join_node_index = self.insert_operator(join_node, join_node_output_type);

        let left_join_edge = PlanEdge {
            edge_type: EdgeType::ShuffleJoin(0),
        };
        let right_join_edge = PlanEdge {
            edge_type: EdgeType::ShuffleJoin(1),
        };
        self.graph
            .add_edge(left_index, join_node_index, left_join_edge);
        self.graph
            .add_edge(right_index, join_node_index, right_join_edge);

        let merge_type = join_type.output_struct(&left_struct, &right_struct);
        let merge_operator = PlanOperator::JoinPairMerge(
            join_type.clone(),
            StructPair {
                left: left_struct,
                right: right_struct,
            },
        );
        let merge_output_type = match join_type {
            JoinType::Inner => PlanType::Unkeyed(merge_type),
            JoinType::Left | JoinType::Right | JoinType::Full => {
                PlanType::Updating(Box::new(PlanType::Keyed {
                    key: key_struct,
                    value: merge_type,
                }))
            }
        };
        let merge_index = self.insert_operator(merge_operator, merge_output_type);

        let merge_edge = PlanEdge {
            edge_type: EdgeType::Forward,
        };

        self.graph
            .add_edge(join_node_index, merge_index, merge_edge);
        merge_index
    }

    fn add_window(
        &mut self,
        input: Box<SqlOperator>,
        window_operator: crate::pipeline::SqlWindowOperator,
    ) -> NodeIndex {
        let input_type = input.return_type();
        let input_index = self.add_sql_operator(*input);
        let mut result_type = input_type.clone();
        result_type.fields.push(StructField {
            name: window_operator.field_name.clone(),
            alias: None,
            data_type: TypeDef::DataType(DataType::UInt64, false),
        });
        let partition_struct = window_operator.partition.output_struct();

        let partition_key_node = PlanOperator::RecordTransform(RecordTransform::KeyProjection(
            window_operator.partition,
        ));
        let partition_key_index = self.insert_operator(
            partition_key_node,
            PlanType::Keyed {
                key: partition_struct.clone(),
                value: input_type,
            },
        );
        let partition_key_edge = PlanEdge {
            edge_type: EdgeType::Forward,
        };

        self.graph
            .add_edge(input_index, partition_key_index, partition_key_edge);

        let window_function_node = PlanOperator::WindowFunction(WindowFunctionOperator {
            window_function: window_operator.window_fn,
            order_by: window_operator.order_by,
            window_type: window_operator.window,
            result_struct: result_type.clone(),
            field_name: window_operator.field_name,
        });
        let window_function_index = self.insert_operator(
            window_function_node,
            PlanType::Keyed {
                key: partition_struct,
                value: result_type.clone(),
            },
        );
        let window_function_edge = PlanEdge {
            edge_type: EdgeType::Shuffle,
        };
        self.graph.add_edge(
            partition_key_index,
            window_function_index,
            window_function_edge,
        );
        let unkey_index =
            self.insert_operator(PlanOperator::Unkey, PlanType::Unkeyed(result_type.clone()));
        self.graph.add_edge(
            window_function_index,
            unkey_index,
            PlanEdge {
                edge_type: EdgeType::Forward,
            },
        );
        unkey_index
    }

    fn add_record_transform(
        &mut self,
        input: Box<SqlOperator>,
        transform: RecordTransform,
    ) -> NodeIndex {
        let input_index = self.add_sql_operator(*input);

        let plan_node = PlanNode::from_record_transform(transform, self.get_plan_node(input_index));

        let plan_node_index = self.graph.add_node(plan_node);
        let edge = PlanEdge {
            edge_type: EdgeType::Forward,
        };
        self.graph.add_edge(input_index, plan_node_index, edge);
        plan_node_index
    }

    fn get_plan_node(&self, node_index: NodeIndex) -> &PlanNode {
        self.graph.node_weight(node_index).unwrap()
    }

    fn add_sql_sink(
        &mut self,
        name: String,
        sql_sink: crate::external::SqlSink,
        input: Box<SqlOperator>,
    ) -> NodeIndex {
        let input_index = self.add_sql_operator(*input);
        let input_node = self.get_plan_node(input_index);
        if let PlanType::Updating(inner) = &input_node.output_type {
            let value_type = inner.as_syn_type();
            let debezium_type = PlanType::KeyedLiteralTypeValue {
                key: None,
                value: quote!(arroyo_types::Debezium<#value_type>).to_string(),
            };
            let debezium_index =
                self.insert_operator(PlanOperator::ToDebezium, debezium_type.clone());

            let edge = PlanEdge {
                edge_type: EdgeType::Forward,
            };
            self.graph.add_edge(input_index, debezium_index, edge);

            let plan_node = PlanOperator::Sink(name, sql_sink);
            let plan_node_index = self.insert_operator(plan_node, debezium_type);

            let debezium_edge = PlanEdge {
                edge_type: EdgeType::Forward,
            };

            self.graph
                .add_edge(debezium_index, plan_node_index, debezium_edge);
            plan_node_index
        } else if matches!(sql_sink.updating_type, SinkUpdateType::Force) {
            let value_type = input_node.output_type.as_syn_type();
            let debezium_type = PlanType::KeyedLiteralTypeValue {
                key: None,
                value: quote!(arroyo_types::Debezium<#value_type>).to_string(),
            };
            let debezium_index =
                self.insert_operator(PlanOperator::ToDebezium, debezium_type.clone());
            let edge = PlanEdge {
                edge_type: EdgeType::Forward,
            };
            self.graph.add_edge(input_index, debezium_index, edge);

            let plan_node = PlanOperator::Sink(name, sql_sink);
            let plan_node_index = self.insert_operator(plan_node, debezium_type);

            let debezium_edge = PlanEdge {
                edge_type: EdgeType::Forward,
            };

            self.graph
                .add_edge(debezium_index, plan_node_index, debezium_edge);
            plan_node_index
        } else {
            let plan_node = PlanOperator::Sink(name, sql_sink);
            let plan_node_index = self.insert_operator(plan_node, input_node.output_type.clone());
            let edge = PlanEdge {
                edge_type: EdgeType::Forward,
            };
            self.graph.add_edge(input_index, plan_node_index, edge);
            plan_node_index
        }
    }

    fn add_updating_aggregator(
        &mut self,
        input: Box<SqlOperator>,
        aggregate: crate::pipeline::AggregateOperator,
    ) -> NodeIndex {
        let input_index = self.add_sql_operator(*input);

        let input_node = self.get_plan_node(input_index);
        let input_updating = input_node.output_type.is_updating();

        let output_type = aggregate.output_struct();
        let key_struct = aggregate.key.output_struct();
        let key_operator =
            PlanOperator::RecordTransform(RecordTransform::KeyProjection(aggregate.key));
        let key_index = self.insert_operator(
            key_operator,
            self.get_plan_node(input_index)
                .output_type
                .with_key(key_struct.clone()),
        );
        let key_edge = PlanEdge {
            edge_type: EdgeType::Forward,
        };
        self.graph.add_edge(input_index, key_index, key_edge);
        let aggregate_projection = aggregate.aggregating;
        let aggregate_struct = aggregate_projection.output_struct();
        let aggregate_operator = PlanOperator::NonWindowAggregate {
            input_is_update: input_updating,
            expiration: Duration::from_secs(60 * 60 * 24),
            projection: aggregate_projection.try_into().unwrap(),
        };

        let aggregate_index = self.insert_operator(
            aggregate_operator,
            PlanType::Updating(Box::new(PlanType::Keyed {
                key: key_struct.clone(),
                value: aggregate_struct.clone(),
            })),
        );
        let aggregate_edge = PlanEdge {
            edge_type: EdgeType::Shuffle,
        };
        self.graph
            .add_edge(key_index, aggregate_index, aggregate_edge);
        let merge_node = PlanOperator::WindowMerge {
            key_struct,
            value_struct: aggregate_struct,
            group_by_kind: aggregate.merge,
        };
        let merge_index = self.insert_operator(
            merge_node,
            PlanType::Updating(Box::new(PlanType::Unkeyed(output_type))),
        );
        let merge_edge = PlanEdge {
            edge_type: EdgeType::Forward,
        };
        self.graph
            .add_edge(aggregate_index, merge_index, merge_edge);

        merge_index
    }
}

impl From<PlanGraph> for DiGraph<StreamNode, StreamEdge> {
    fn from(val: PlanGraph) -> Self {
        val.graph.map(
            |index: NodeIndex, node| node.into_stream_node(index.index(), &val.sql_config),
            |index, edge| {
                let source_index = val.graph.edge_endpoints(index).unwrap().0;
                let source_node = val.graph.node_weight(source_index).unwrap();
                source_node
                    .output_type
                    .get_stream_edge(edge.edge_type.clone())
            },
        )
    }
}

pub fn get_program(
    mut plan_graph: PlanGraph,
    schema_provider: ArroyoSchemaProvider,
) -> Result<(Program, Vec<i64>)> {
    optimize(&mut plan_graph.graph);

    let mut key_structs = HashSet::new();
    let sources = plan_graph.saved_sources_used.clone();
    plan_graph.graph.node_weights().for_each(|node| {
        let key_names = node.output_type.get_key_struct_names();
        key_structs.extend(key_names);
    });

    let types: HashSet<_> = plan_graph
        .graph
        .node_weights()
        .flat_map(|node| node.get_all_types())
        .collect();

    let mut other_defs: Vec<_> = types
        .iter()
        .map(|s| s.def(key_structs.contains(&s.struct_name())))
        .collect();

    other_defs.extend(
        schema_provider
            .source_defs
            .into_iter()
            .filter(|(k, _)| plan_graph.sources.contains_key(k))
            .map(|(_, v)| v),
    );

    other_defs.push(format!(
        "mod udfs {{ {} }}",
        schema_provider
            .udf_defs
            .values()
            .map(|u| u.def.as_str())
            .collect::<Vec<_>>()
            .join("\n\n")
    ));

    let graph: DiGraph<StreamNode, StreamEdge> = plan_graph.into();

    Ok((
        Program {
            // For now, we don't export any types from SQL into WASM, as there is a problem with doing serde
            // in wasm
            types: vec![],
            other_defs,
            graph,
        },
        sources,
    ))
}<|MERGE_RESOLUTION|>--- conflicted
+++ resolved
@@ -765,18 +765,19 @@
             PlanOperator::Flatten => arroyo_datastream::Operator::FlattenOperator {
                 name: "flatten".into(),
             },
-            PlanOperator::Sink(_sink_name, sql_sink) => match &sql_sink.sink_config {
-                arroyo_datastream::SinkConfig::Console => arroyo_datastream::Operator::ConsoleSink,
-                arroyo_datastream::SinkConfig::File { directory } => {
-                    arroyo_datastream::Operator::FileSink {
-                        dir: directory.into(),
+            PlanOperator::Sink(_sink_name, sql_sink) => {
+                match &sql_sink.sink_config {
+                    arroyo_datastream::SinkConfig::Console => {
+                        arroyo_datastream::Operator::ConsoleSink
                     }
-                }
-<<<<<<< HEAD
-                arroyo_datastream::SinkConfig::Grpc => arroyo_datastream::Operator::GrpcSink,
-                arroyo_datastream::SinkConfig::Null => arroyo_datastream::Operator::NullSink,
-            },
-=======
+                    arroyo_datastream::SinkConfig::File { directory } => {
+                        arroyo_datastream::Operator::FileSink {
+                            dir: directory.into(),
+                        }
+                    }
+                    arroyo_datastream::SinkConfig::Grpc => arroyo_datastream::Operator::GrpcSink,
+                    arroyo_datastream::SinkConfig::Null => arroyo_datastream::Operator::NullSink,
+                }
             }
             PlanOperator::ToDebezium => arroyo_datastream::Operator::ExpressionOperator {
                 name: "to_debezium".into(),
@@ -859,7 +860,6 @@
                     })
                 }
             }
->>>>>>> 8482ea16
         }
     }
 
@@ -1570,11 +1570,11 @@
         let input_type = input.return_type();
         let input_index = self.add_sql_operator(*input);
         let mut result_type = input_type.clone();
-        result_type.fields.push(StructField {
-            name: window_operator.field_name.clone(),
-            alias: None,
-            data_type: TypeDef::DataType(DataType::UInt64, false),
-        });
+        result_type.fields.push(StructField::new(
+            window_operator.field_name.clone(),
+            None,
+            TypeDef::DataType(DataType::UInt64, false),
+        ));
         let partition_struct = window_operator.partition.output_struct();
 
         let partition_key_node = PlanOperator::RecordTransform(RecordTransform::KeyProjection(
