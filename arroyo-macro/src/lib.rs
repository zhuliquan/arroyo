--- conflicted
+++ resolved
@@ -451,6 +451,7 @@
                             // do nothing
                         }
                         crate::ControlOutcome::Stop => {
+                            final_message = Some(arroyo_types::Message::Stop);
                             break;
                         }
                         crate::ControlOutcome::Finish => {
@@ -660,10 +661,9 @@
                 use tracing::info;
                 use tracing::trace;
                 match message {
-                    Message::Record(_) |
-                    Message::RecordBatch(_) => {
+                    Message::Record(record) => {
                         unreachable!();
-                    },
+                    }
                     Message::Barrier(t) => {
                         tracing::debug!(
                             "received barrier in {}-{}-{}-{}",
@@ -803,11 +803,7 @@
 
     if !methods.contains("on_close") {
         defs.push(quote! {
-<<<<<<< HEAD
-            async fn on_close(&mut self, ctx: &mut crate::old::Context<#out_k, #out_t>) {}
-=======
-            async fn on_close(&mut self, ctx: &mut crate::engine::Context<#out_k, #out_t>, final_message: &Option<arroyo_types::Message<#out_k, #out_t>>) {}
->>>>>>> b82cb0ce
+            async fn on_close(&mut self, ctx: &mut crate::old::Context<#out_k, #out_t>, final_message: &Option<arroyo_types::Message<#out_k, #out_t>>) {}
         })
     }
 
@@ -835,7 +831,7 @@
 
     if !methods.contains("handle_commit") {
         defs.push(quote! {
-            async fn handle_commit(&mut self, epoch: u32, commit_data: std::collections::HashMap<char, std::collections::HashMap<u32, Vec<u8>>>, ctx: &mut crate::old::Context<#out_k, #out_t>) {
+            async fn handle_commit(&mut self, epoch: u32, commit_data: std::collections::HashMap<char, std::collections::HashMap<u32, Vec<u8>>>, ctx: &mut Context<#out_k, #out_t>) {
                 tracing::warn!("default handling of commit with epoch {:?}", epoch);
             }
         })
